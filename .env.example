--- conflicted
+++ resolved
@@ -26,12 +26,7 @@
 JACKETT_ENABLED=true
 JACKETT_URL=YOUR_JACKETT_URL
 JACKETT_API_KEY=JACKETT_API_KEY
-TORZNAB_LIMIT=100
-
-<<<<<<< HEAD
-## Zilean (DMM hash database)
-ZILEAN_ENABLED=true
-=======
+
 # Custom HTML to display on the configuration page
 # This allows you to add custom branding, promotions, or information
 # Leave empty ("") to disable custom HTML
@@ -44,10 +39,10 @@
 # Set to your preferred default service when users first configure the addon
 # Options: RealDebrid, TorBox, AllDebrid, Premiumize, OffCloud, DebriderApp, Usenet, HomeMedia, httpstreaming
 DEFAULT_DEBRID_SERVICE="RealDebrid"
-
-# Scraper URLs (optional, you can leave these as default)
-TORRENTIO_URL="https://torrentio.strem.fun"
->>>>>>> a00b76d4
+TORZNAB_LIMIT=100
+
+## Zilean (DMM hash database)
+ZILEAN_ENABLED=true
 ZILEAN_URL="https://zilean.elfhosted.com"
 ZILEAN_LIMIT=200
 
